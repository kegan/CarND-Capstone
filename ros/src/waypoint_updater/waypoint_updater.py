--- conflicted
+++ resolved
@@ -63,52 +63,6 @@
         # TODO: Callback for /obstacle_waypoint message. We will implement it later
         pass
 
-<<<<<<< HEAD
-    def publish(self):
-        if self.base_waypoints is not None and self.pose is not None:
-            closest_waypoint_idx = self.get_closest_waypoint()
-
-            final_waypoints = []
-            if closest_waypoint_idx + LOOKAHEAD_WPS <= len(self.base_waypoints):
-                m = closest_waypoint_idx + LOOKAHEAD_WPS
-                final_waypoints = self.base_waypoints[closest_waypoint_idx:m]
-            else:
-                m = closest_waypoint_idx + LOOKAHEAD_WPS - len(self.base_waypoints)
-                final_waypoints = self.base_waypoints[closest_waypoint_idx:] + self.base_waypoints[:m]
-
-            published_lane = Lane()
-            published_lane.header.stamp = rospy.Time.now()
-            published_lane.waypoints = final_waypoints
-            self.final_waypoints_pub.publish(published_lane)
-
-    def get_closest_waypoint(self):
-        pose = self.pose
-        current_position = pose.position
-        closest_gap = float('inf')
-        closest_gap_idx = 0
-
-        for idx, waypoint in enumerate(self.base_waypoints):
-            waypoint_position = waypoint.pose.pose.position
-            dx = current_position.x - waypoint_position.x
-            dy = current_position.y - waypoint_position.y
-            gap = dx*dx + dy*dy
-
-            if gap < closest_gap:
-                roll, pitch, yaw = tf.transformations.euler_from_quaternion(
-                    [pose.orientation.x, pose.orientation.y,
-                     pose.orientation.z, pose.orientation.w])
-                heading_x = pose.position.x
-                heading_y = pose.position.y
-                gap_x = waypoint.pose.pose.position.x - heading_x
-                gap_y = waypoint.pose.pose.position.y - heading_y
-                x = gap_x * math.cos(0 - yaw) - gap_y * math.sin(0 - yaw)
-                if x > 0:
-                    closest_gap = gap
-                    closest_gap_idx = idx
-        return closest_gap_idx
-
-=======
->>>>>>> 29aa7cc5
     def get_waypoint_velocity(self, waypoint):
         return waypoint.twist.twist.linear.x
 
