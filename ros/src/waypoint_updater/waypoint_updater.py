#!/usr/bin/env python

import math
import rospy
import tf
import waypoint_helper as Helper
from std_msgs.msg import Int32
from geometry_msgs.msg import PoseStamped
from styx_msgs.msg import Lane, Waypoint

'''
This node will publish waypoints from the car's current position to some `x` distance ahead.

As mentioned in the doc, you should ideally first implement a version which does not care
about traffic lights or obstacles.

Once you have created dbw_node, you will update this node to use the status of traffic lights too.

Please note that our simulator also provides the exact location of traffic lights and their
current status in `/vehicle/traffic_lights` message. You can use this message to build this node
as well as to verify your TL classifier.
'''

LOOKAHEAD_WPS = 100 # Number of waypoints we will publish. You can change this number
DISTANCE_STOP_AT_TRAFFIC = 28 # stop distance before traffic light
MAX_DECEL = 1.0 # max deceleration in ms-2

class WaypointUpdater(object):
    def __init__(self):
        rospy.init_node('waypoint_updater')

        # Subscribers
        rospy.Subscriber('/current_pose', PoseStamped, self.pose_cb)
        self.waypoints_sub = rospy.Subscriber('/base_waypoints', Lane, self.waypoints_cb)
        rospy.Subscriber('/traffic_waypoint', Int32, self.traffic_cb)

        # Publishers
        self.final_waypoints_pub = rospy.Publisher('final_waypoints', Lane, queue_size=2)
        self.closest_waypoint_pub = rospy.Publisher('closest_waypoint', Int32, queue_size=1)

        self.base_waypoints = None
        self.current_pose = None
        self.num_waypoints = 0
        self.closest_waypoint = None
        self.traffic = -1

        self.publish()
        rospy.spin()

    def publish(self):
        rate = rospy.Rate(10)
        while not rospy.is_shutdown():
            final_waypoints = self.get_final_waypoints()
            if final_waypoints:
                lane = Lane()
                lane.header.frame_id = '/world'
                lane.header.stamp = rospy.Time.now()
                lane.waypoints = final_waypoints
                self.final_waypoints_pub.publish(lane)
            rate.sleep()

    def pose_cb(self, msg):
        """ Callback for current vehicle pose """
        self.current_pose = msg.pose

    def waypoints_cb(self, waypoints):
        """ Callback for base waypoints """
        self.base_waypoints = waypoints.waypoints
        self.num_waypoints = len(self.base_waypoints)
        self.waypoints_sub.unregister()

    def traffic_cb(self, msg):
        """ Callback for traffic lights """
        self.traffic = int(msg.data)

    def obstacle_cb(self, msg):
        """ Callback for obstacles """
        pass

    def get_final_waypoints(self):
        if not self.current_pose or not self.base_waypoints:
            return None

        final_waypoints, self.closest_waypoint = Helper.look_ahead_waypoints(self.current_pose,
                                                                             self.base_waypoints,
                                                                             self.closest_waypoint,
                                                                             LOOKAHEAD_WPS)

        self.closest_waypoint_pub.publish(Int32(self.closest_waypoint))

        # If we have a traffic light ahead
        if self.traffic != -1:
            stop_point_lookup = {318:281, 784:741, 2095:2029, 2625:2567, 6322:6281, 7036:6995, 8565:8528, 9773:9715}

            # Properties for tuning
            # Work out our target stop point and deceleration start point
<<<<<<< HEAD
            # how_far_before_traffic_light_is_the_stop_point = 30
            # how_far_before_traffic_light_is_the_stop_point = stop_point_lookup[self.traffic]
            how_far_before_stop_point_to_begin_decel = 25
=======
            how_far_before_traffic_light_is_the_stop_point = 30 +6
            how_far_before_stop_point_to_begin_decel = 25 +8
>>>>>>> ed8efbfb
            #
            #

            total_waypoints = len(self.base_waypoints)
            # stop_point = (self.traffic - how_far_before_traffic_light_is_the_stop_point + total_waypoints) % total_waypoints
            stop_point = stop_point_lookup[self.traffic]

            distance_to_stop_point = Helper.distance(self.base_waypoints, self.closest_waypoint, stop_point)

            # Check if we are close enough to start decelerating
            # We want to start decelerating 30 meters before
            if distance_to_stop_point <= how_far_before_stop_point_to_begin_decel:

                # If yes, adjust waypoint speeds so that we stop at the traffic light
                final_waypoints = Helper.smooth_decel_till_stop_waypoints(self.base_waypoints,
                                                                          final_waypoints,
                                                                          self.closest_waypoint,
                                                                          stop_point,
                                                                          distance_to_stop_point,
                                                                          how_far_before_stop_point_to_begin_decel,
                                                                          total_waypoints)

        rospy.logout("closest %d, traffic %d", self.closest_waypoint, self.traffic)
        info = "speed for waypoint: " + ", ".join("%05.2f" % wp.twist.twist.linear.x for wp in final_waypoints[:10])
        rospy.logout(info)

        return final_waypoints

if __name__ == '__main__':
    try:
        WaypointUpdater()
    except rospy.ROSInterruptException:
        rospy.logerr('Could not start waypoint updater node.')<|MERGE_RESOLUTION|>--- conflicted
+++ resolved
@@ -90,18 +90,13 @@
 
         # If we have a traffic light ahead
         if self.traffic != -1:
-            stop_point_lookup = {318:281, 784:741, 2095:2029, 2625:2567, 6322:6281, 7036:6995, 8565:8528, 9773:9715}
+            stop_point_lookup = {318:283, 784:741, 2095:2029, 2625:2567, 6322:6281, 7036:6995, 8565:8528, 9773:9715}
 
             # Properties for tuning
             # Work out our target stop point and deceleration start point
-<<<<<<< HEAD
             # how_far_before_traffic_light_is_the_stop_point = 30
             # how_far_before_traffic_light_is_the_stop_point = stop_point_lookup[self.traffic]
             how_far_before_stop_point_to_begin_decel = 25
-=======
-            how_far_before_traffic_light_is_the_stop_point = 30 +6
-            how_far_before_stop_point_to_begin_decel = 25 +8
->>>>>>> ed8efbfb
             #
             #
 
