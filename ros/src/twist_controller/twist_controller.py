--- conflicted
+++ resolved
@@ -114,13 +114,8 @@
             brake = self.brake_filter.filt(brake)
 
         steer = self.steer_filter.filt(steer)
-<<<<<<< HEAD
 
         # rospy.logout('Throttle=%f,Brake=%f,Steer=%f', throttle, brake, steer)
-=======
-        
-        rospy.logout('Throttle=%f,Brake=%f,Steer=%f', throttle, brake, steer)
->>>>>>> a45cc3fb
 
         return throttle, brake, steer
 
