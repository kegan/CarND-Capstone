import numpy as np
import rospy
import tf
<<<<<<< HEAD
=======
import math
>>>>>>> 17ce7b04
from pid import PID

GAS_DENSITY = 2.858
ONE_MPH = 0.44704


class Controller(object):
    """ Twist controller to predict throttle, brake, and steer."""
    def __init__(self, *args, **kwargs):
        self.decel_limit = kwargs.get('decel_limit')
        self.accel_limit = kwargs.get('accel_limit')
        self.max_steer_angle = kwargs.get('max_steer_angle')

        # Pid
        self.throttle_pid = PID(kp=0.0, ki=0.0, kd=0.0, mn=self.decel_limit, mx=self.accel_limit)
        self.steer_pid = PID(kp=0.0, ki=0.0, kd=0.0, mn=-self.max_steer_angle, mx=self.max_steer_angle)

        self.cte = None
        self.diff_velocity = 0

        self.timestamp = None

    def control(self, *args, **kwargs):
        pose = kwargs.get('pose')
        waypoints = kwargs.get('waypoints')
        velocity = kwargs.get('velocity')
        target_velocity = kwargs.get('target_velocity')

        if self.timestamp is None:
            self.timestamp = rospy.get_time()

        current_timestamp = rospy.get_time()
        self.timestamp = current_timestamp
        sample_time = current_timestamp - self.timestamp

        cte = self.get_cte(pose, waypoints)
        steer = self.steer_pid.step(cte, sample_time)
        # TODO: Implement filters
        throttle = self.throttle_pid.step(target_velocity-velocity, sample_time)
        brake = 0

        return throttle, brake, steer

    def reset(self):
        """Reset the PIDs

        Reset all the settings when user changes from auto to manual driving
        """
        self.timestamp = None
        self.throttle_pid.reset()
        self.steer_pid.reset()

    def get_cte(self, pose, waypoints):
<<<<<<< HEAD
        x_coords, y_coords = []
=======
        x_coords, y_coords = [], []
>>>>>>> 17ce7b04
        # Current car pose and head (used as waypoint 0)
        roll, pitch, yaw = tf.transformations.euler_from_quaternion(
            [pose.orientation.x, pose.orientation.y,
             pose.orientation.z, pose.orientation.w])
        heading_x = pose.position.x
        heading_y = pose.position.y

        for waypoint in waypoints:
            # Calculate waypoint wrt current car position
            waypoint_x = waypoint.pose.pose.position.x - heading_x
            waypoint_y = waypoint.pose.pose.position.y - heading_y
            x = waypoint_x * math.cos(0 - yaw) - waypoint_y * math.sin(0 - yaw)
            y = waypoint_y * math.sin(0 - yaw) - waypoint_x * math.cos(0 - yaw)

            x_coords.append(x)
            y_coords.append(y)

            coeffs = np.polyfit(x_coords, y_coords, 3)
            self.cte = coeffs[0]<|MERGE_RESOLUTION|>--- conflicted
+++ resolved
@@ -1,10 +1,7 @@
 import numpy as np
 import rospy
 import tf
-<<<<<<< HEAD
-=======
 import math
->>>>>>> 17ce7b04
 from pid import PID
 
 GAS_DENSITY = 2.858
@@ -58,11 +55,7 @@
         self.steer_pid.reset()
 
     def get_cte(self, pose, waypoints):
-<<<<<<< HEAD
-        x_coords, y_coords = []
-=======
         x_coords, y_coords = [], []
->>>>>>> 17ce7b04
         # Current car pose and head (used as waypoint 0)
         roll, pitch, yaw = tf.transformations.euler_from_quaternion(
             [pose.orientation.x, pose.orientation.y,
